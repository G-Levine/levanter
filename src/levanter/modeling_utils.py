--- conflicted
+++ resolved
@@ -43,11 +43,7 @@
 # TODO: running mean?
 @named_call
 def accumulate_gradients(f: Callable[[M, X], Tuple[float, M]], model: M, *inputs: X) -> Tuple[float, M]:
-<<<<<<< HEAD
-    zero = (jnp.zeros(()), jax.tree_map(lambda m: jnp.zeros_like(m), model), 0)
-=======
     zero = (jnp.zeros(()), jax.tree_util.tree_map(lambda m: jnp.zeros_like(m), model), 0)
->>>>>>> 8dcff0b0
 
     def compute_and_accumulate(acc, *input):
         loss, grad = f(model, *input)
